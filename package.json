{
  "name": "phosphor-domutil",
<<<<<<< HEAD
  "version": "1.1.0-alpha.2",
=======
  "version": "1.1.0-alpha.3",
>>>>>>> 3e5f8ad3
  "description": "Utilities for working with the DOM.",
  "main": "lib/index.js",
  "typings": "lib/index.d.ts",
  "dependencies": {
    "phosphor-disposable": "^1.0.5"
  },
  "devDependencies": {
    "browserify-css": "^0.6.1",
    "browserify-istanbul": "^0.2.1",
    "coveralls": "^2.11.4",
    "expect.js": "^0.3.1",
    "glob-copy": "^0.1.0",
    "karma": "^0.13.9",
    "karma-browserify": "^4.3.0",
    "karma-chrome-launcher": "^0.2.0",
    "karma-coverage": "^0.5.0",
    "karma-firefox-launcher": "^0.1.6",
    "karma-ie-launcher": "^0.2.0",
    "karma-mocha": "^0.2.0",
    "karma-mocha-reporter": "^1.1.1",
    "mocha": "^2.2.5",
    "rimraf": "^2.4.2",
    "typedoc": "^0.3.11",
    "typescript": "^1.6.2"
  },
  "scripts": {
    "clean": "rimraf lib && rimraf test/build && rimraf test/coverage",
    "build:src": "tsc --project src",
    "build:test": "tsc --project test/src",
    "build:css": "node scripts/copycss.js",
    "build": "npm run build:src && npm run build:test && npm run build:css",
    "docs": "rimraf docs/api && typedoc --options scripts/tdoptions.json",
    "prepublish": "npm run build",
    "test:chrome": "karma start --browsers=Chrome test/karma.conf.js",
    "test:coverage": "karma start test/karma-cov.conf.js",
    "test:firefox": "karma start --browsers=Firefox test/karma.conf.js",
    "test:ie": "karma start --browsers=IE test/karma.conf.js",
    "test": "npm run test:firefox"
  },
  "repository": {
    "type": "git",
    "url": "https://github.com/phosphorjs/phosphor-domutil.git"
  },
  "files": [
    "lib/index.js",
    "lib/index.css",
    "lib/index.d.ts"
  ],
  "browserify": {
    "transform": [
      "browserify-css"
    ]
  },
  "keywords": [
    "dom",
    "ui",
    "utility"
  ],
  "author": "S. Chris Colbert <sccolbert@gmail.com>",
  "license": "BSD-3-Clause",
  "bugs": {
    "url": "https://github.com/phosphorjs/phosphor-domutil/issues"
  },
  "homepage": "https://github.com/phosphorjs/phosphor-domutil"
}<|MERGE_RESOLUTION|>--- conflicted
+++ resolved
@@ -1,10 +1,6 @@
 {
   "name": "phosphor-domutil",
-<<<<<<< HEAD
-  "version": "1.1.0-alpha.2",
-=======
   "version": "1.1.0-alpha.3",
->>>>>>> 3e5f8ad3
   "description": "Utilities for working with the DOM.",
   "main": "lib/index.js",
   "typings": "lib/index.d.ts",
